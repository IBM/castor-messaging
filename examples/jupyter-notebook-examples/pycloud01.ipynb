--- conflicted
+++ resolved
@@ -20,10 +20,7 @@
    "source": [
     "import os\n",
     "import sys\n",
-<<<<<<< HEAD
     "sys.path.append(\"../..\")  # work around to add locally available pycloudmessenger to path\n",
-=======
->>>>>>> 51eb9c29
     "import logging\n",
     "import json\n",
     "import warnings\n",
